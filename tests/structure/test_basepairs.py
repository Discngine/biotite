--- conflicted
+++ resolved
@@ -6,11 +6,7 @@
 import numpy as np
 import biotite.structure as struc
 import biotite.structure.io as strucio
-<<<<<<< HEAD
-from biotite.structure.basepairs import base_pairs, map_nucleotide, base_stacking
 from biotite.structure.info import residue
-=======
->>>>>>> eaec1d05
 from os.path import join
 from ..util import data_dir
 
@@ -138,31 +134,31 @@
     purines = ['A', 'G']
 
     # Test that the standard bases are correctly identified
-    assert map_nucleotide(residue('U')) == ('U', True)
-    assert map_nucleotide(residue('A')) == ('A', True)
-    assert map_nucleotide(residue('T')) == ('T', True)
-    assert map_nucleotide(residue('G')) == ('G', True)
-    assert map_nucleotide(residue('C')) == ('C', True)
+    assert struc.map_nucleotide(residue('U')) == ('U', True)
+    assert struc.map_nucleotide(residue('A')) == ('A', True)
+    assert struc.map_nucleotide(residue('T')) == ('T', True)
+    assert struc.map_nucleotide(residue('G')) == ('G', True)
+    assert struc.map_nucleotide(residue('C')) == ('C', True)
 
     # Test that some non_standard nucleotides are mapped correctly to
     # pyrimidine/purine references
-    psu_tuple = map_nucleotide(residue('PSU'))
+    psu_tuple = struc.map_nucleotide(residue('PSU'))
     assert psu_tuple[0] in pyrimidines
     assert psu_tuple[1] == False
 
-    psu_tuple = map_nucleotide(residue('3MC'))
+    psu_tuple = struc.map_nucleotide(residue('3MC'))
     assert psu_tuple[0] in pyrimidines
     assert psu_tuple[1] == False
 
-    i_tuple = map_nucleotide(residue('I'))
+    i_tuple = struc.map_nucleotide(residue('I'))
     assert i_tuple[0] in purines
     assert i_tuple[1] == False
 
-    m7g_tuple = map_nucleotide(residue('M7G'))
+    m7g_tuple = struc.map_nucleotide(residue('M7G'))
     assert m7g_tuple[0] in purines
     assert m7g_tuple[1] == False
 
-    assert map_nucleotide(residue('ALA')) is None
+    assert struc.map_nucleotide(residue('ALA')) is None
 
 
 def test_base_stacking():
