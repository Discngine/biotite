--- conflicted
+++ resolved
@@ -1470,16 +1470,6 @@
 
     bond_list = BondList(atoms.array_length(), np.array(bonds))
     
-<<<<<<< HEAD
-    inter_bonds = _connect_inter_residue(atoms, residue_starts)
-    # If all bonds should be of type SINGLE, uncomment the following 
-    # line to convert also inter-residue bonds to SINGLE
-    # by creating a new BondList
-
-    # inter_bonds = BondList(atoms.array_length(), inter_bonds.as_array()[:, :2], BondType.SINGLE)
-    
-    return bond_list.merge(inter_bonds)
-=======
     if inter_residue:
         inter_bonds = _connect_inter_residue(atoms, residue_starts)
         # As all bonds should be of type ANY, convert also
@@ -1488,7 +1478,6 @@
         return bond_list.merge(inter_bonds)
     else:
         return bond_list
->>>>>>> afaad5c1
 
 
 
